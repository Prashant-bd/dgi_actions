--- conflicted
+++ resolved
@@ -8,11 +8,8 @@
     dependencies:
       type: sequence
       label: 'Dependencies'
-<<<<<<< HEAD
       sequence:
         type: string
-=======
->>>>>>> 8427f231
     id:
       type: string
       label: 'Identifier ID'
